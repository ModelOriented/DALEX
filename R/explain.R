#' Create Model Explainer
#'
#' Black-box models may have very different structures.
#' This function creates a unified representation of a model, which can be further processed by various explainers.
#'
#' Please NOTE, that the \code{model} is the only required argument.
#' But some explainers may require that other arguments will be provided too.
#'
#' @param model object - a model to be explained
#' @param data data.frame or matrix - data that was used for fitting. If not provided then will be extracted from the model. Data should be passed without target column (this shall be provided as the \code{y} argument). NOTE: If target variable is present in the \code{data}, some of the functionalities my not work properly.
#' @param y numeric vector with outputs / scores. If provided then it shall have the same size as \code{data}
#' @param weights numeric vector with sampling weights. By default it's \code{NULL}. If provided then it shall have the same length as \code{data}
#' @param predict_function function that takes two arguments: model and new data and returns numeric vector with predictions
#' @param residual_function function that takes three arguments: model, data and response vector y. It should return a numeric vector with model residuals for given data. If not provided, response residuals (\eqn{y-\hat{y}}) are calculated.
#' @param ... other parameters
#' @param label character - the name of the model. By default it's extracted from the 'class' attribute of the model
#' @param verbose if TRUE (default) then diagnostic messages will be printed
#' @param precalculate if TRUE (default) then \code{predicted_values} and \code{residual} are calculated when explainer is created.
#' This will happen also if \code{verbose} is TRUE. Set both \code{verbose} and \code{precalculate} to FALSE to omit calculations.
#' @param colorize if TRUE (default) then \code{WARNINGS}, \code{ERRORS} and \code{NOTES} are colorized. Will work only in the R console.
#' @param model_info a named list (\code{package}, \code{version}, \code{type}) containg information about model. If \code{NULL}, \code{DALEX} will seek for information on it's own.
#'
#' @return An object of the class \code{explainer}.
#'
#' It's a list with following fields:
#'
#' \itemize{
#' \item \code{model} the explained model.
#' \item \code{data} the dataset used for training.
#' \item \code{y} response for observations from \code{data}.
<<<<<<< HEAD
#' \item \code{weights} sample weights for \code{data}. \code{NULL} if weights are not specified.
=======
>>>>>>> ec5991a7
#' \item \code{y_hat} calculated predictions.
#' \item \code{residuals} calculated residuals.
#' \item \code{predict_function} function that may be used for model predictions, shall return a single numerical value for each observation.
#' \item \code{residual_function} function that returns residuals, shall return a single numerical value for each observation.
#' \item \code{class} class/classes of a model.
#' \item \code{label} label of explainer.
#' \item \code{model_info} named list contating basic information about model, like package, version of package and type.
#' }
#'
#' @rdname explain
#' @export
#' @importFrom stats predict
#' @importFrom utils head tail installed.packages methods
#'
#' @examples
#' # simple explainer for regression problem
#' aps_lm_model4 <- lm(m2.price ~., data = apartments)
#' aps_lm_explainer4 <- explain(aps_lm_model4, data = apartments, label = "model_4v")
#' aps_lm_explainer4
#'
#' # various parameters for the explain function
#' # all defaults
#' aps_lm <- explain(aps_lm_model4)
#'
#' # silent execution
#' aps_lm <- explain(aps_lm_model4, verbose = FALSE)
#'
#' # user provided predict_function
#' aps_lm <- explain(aps_lm_model4, data = apartments, label = "model_4v", predict_function = predict)
#'
#' # set target variable
#' aps_lm <- explain(aps_lm_model4, data = apartments, label = "model_4v", y = apartments$m2.price)
#' aps_lm <- explain(aps_lm_model4, data = apartments, label = "model_4v", y = apartments$m2.price,
#'                                    predict_function = predict)
#' # set model_info
#' model_info <- list(package = "stats", ver = "3.6.1", type = "regression")
#' aps_lm_model4 <- lm(m2.price ~., data = apartments)
#' aps_lm_explainer4 <- explain(aps_lm_model4, data = apartments, label = "model_4v",
#'                              model_info = model_info)
#'
#' \dontrun{
#' # set model_info
#' model_info <- list(package = "stats", ver = "3.6.1", type = "regression")
#' aps_lm_model4 <- lm(m2.price ~., data = apartments)
#' aps_lm_explainer4 <- explain(aps_lm_model4, data = apartments, label = "model_4v",
#'                              model_info = model_info)
#'
#' aps_lm_explainer4 <- explain(aps_lm_model4, data = apartments, label = "model_4v",
#'                              weights = as.numeric(apartments$construction.year > 2000))
#'
#' # more complex model
#' library("randomForest")
#' aps_rf_model4 <- randomForest(m2.price ~., data = apartments)
#' aps_rf_explainer4 <- explain(aps_rf_model4, data = apartments, label = "model_rf")
#' aps_rf_explainer4
#'  }
#'

#' @export
#' @rdname explain
<<<<<<< HEAD
explain.default <- function(model, data = NULL, y = NULL, predict_function = NULL,
                            residual_function = NULL, weights = NULL, ...,
                            label = NULL, verbose = TRUE, precalculate = TRUE,
                            colorize = TRUE, model_info = NULL) {
=======
explain.default <- function(model, data = NULL, y = NULL, predict_function = NULL, residual_function = NULL, ...,
                            label = NULL, verbose = TRUE, precalculate = TRUE, colorize = TRUE, model_info = NULL) {
>>>>>>> ec5991a7
  verbose_cat("Preparation of a new explainer is initiated\n", verbose = verbose)

  # if requested, remove colors
  if (!colorize) {
    color_codes <- list(yellow_start = "", yellow_end = "",
                        red_start = "", red_end = "",
                        green_start = "", green_end = "")
  }

  # REPORT: checks for model label
  if (is.null(label)) {
    # label not specified
    # try to extract something
    label <- tail(class(model), 1)
    verbose_cat("  -> model label       : ", label, " (",color_codes$yellow_start,"default",color_codes$yellow_end,")\n", verbose = verbose)
  } else {
    verbose_cat("  -> model label       : ", label, "\n", verbose = verbose)
  }

  # REPORT: checks for data
  if (is.null(data)) {
    # data not specified
    # try to extract something
    possible_data <- try(model.frame(model), silent = TRUE)
    if (class(possible_data) != "try-error") {
      data <- possible_data
      verbose_cat("  -> data              : ", nrow(data), " rows ", ncol(data), " cols (\033[33mextracted from the model\033[39m)\n", verbose = verbose)
    } else {
      verbose_cat("  -> no data avaliable! (",color_codes$red_start,"WARNING",color_codes$red_end,")\n", verbose = verbose)
    }
  } else {
    verbose_cat("  -> data              : ", nrow(data), " rows ", ncol(data), " cols \n", verbose = verbose)
  }
  # as for issue #15, if data is in the tibble format then needs to be translated to data.frame
  if ("tbl" %in% class(data)) {
    data <- as.data.frame(data)
    verbose_cat("  -> data              :  tibbble converted into a data.frame \n", verbose = verbose)
  }

  # REPORT: checks for y
  if (is.null(y)) {
    # y not specified
    verbose_cat("  -> target variable   :  not specified! (",color_codes$red_start,"WARNING",color_codes$red_end,")\n", verbose = verbose)
  } else {
    if (is.data.frame(y)) {
      y <- unlist(y, use.names = FALSE)
      verbose_cat("  -> target variable   :  Argument 'y' was a data frame. Converted to a vector. (",color_codes$red_start,"WARNING",color_codes$red_end,")\n", verbose = verbose)
    }
    verbose_cat("  -> target variable   : ", length(y), " values \n", verbose = verbose)
    if (length(y) != nrow(data)) {
      verbose_cat("  -> target variable   :  length of 'y' is different than number of rows in 'data' (",color_codes$red_start,"WARNING",color_codes$red_end,") \n", verbose = verbose)
    }
    if ((is.factor(y) | is.character(y))) {
      verbose_cat("  -> target variable   :  Please note that 'y' is a factor.  (",color_codes$red_start,"WARNING",color_codes$red_end,")\n", verbose = verbose)
      verbose_cat("  -> target variable   :  Consider changing the 'y' to a logical or numerical vector.\n", verbose = verbose)
      verbose_cat("  -> target variable   :  Otherwise I will not be able to calculate residuals or loss function.\n", verbose = verbose)
    }

    if (!is.null(data) & is_y_in_data(data, y)) {
      verbose_cat("  -> data              :  A column identical to the target variable `y` has been found in the `data`.  (",color_codes$red_start,"WARNING",color_codes$red_end,")\n", verbose = verbose)
      verbose_cat("  -> data              :  It is highly recommended to pass `data` without the target variable column\n", verbose = verbose)
    }
  }

  # REPORT: checks for weights
  if (is.null(weights)) {
    # weights not specified
    # do nothing
  } else {
    if (is.data.frame(weights)) {
      weights <- unlist(weights, use.names = FALSE)
      verbose_cat("  -> sampling weights  :  Argument 'weights' was a data frame. Converted to a vector. (",color_codes$red_start,"WARNING",color_codes$red_end,")\n", verbose = verbose)
    }
    verbose_cat("  -> sampling weights  : ", length(weights), " values (",color_codes$yellow_start,"note that not all explanations handle weights",color_codes$yellow_end,")\n", verbose = verbose)
    if (length(weights) != nrow(data)) {
      verbose_cat("  -> sampling weights  :  length of 'weights' is different than number of rows in 'data' (",color_codes$red_start,"WARNING",color_codes$red_end,") \n", verbose = verbose)
    }
  }

  # REPORT: checks for predict_function
  if (is.null(predict_function)) {
    # predict_function not specified
    # try the default
    predict_function <- yhat
    # check if there is a specific version for this model
    yhat_functions <- methods("yhat")
    class(yhat_functions) = "character"
    matching_yhat <- intersect(paste0("yhat.", class(model)), yhat_functions)
    if (length(matching_yhat) == 0) {
      verbose_cat("  -> predict function  : yhat.default will be used (",color_codes$yellow_start,"default",color_codes$yellow_end,")\n", verbose = verbose)
    } else {
      verbose_cat("  -> predict function  : ",matching_yhat[1]," will be used (",color_codes$yellow_start,"default",color_codes$yellow_end,")\n", verbose = verbose)
    }
  } else {
    verbose_cat("  -> predict function  : ", deparse(substitute(predict_function)), "\n", verbose = verbose)
  }
  # if data is specified then we may test predict_function
  y_hat <- NULL
  if (!is.null(data) & !is.null(predict_function) & (verbose | precalculate)) {
    y_hat <- try(predict_function(model, data), silent = TRUE)
    if (class(y_hat) == "try-error") {
      y_hat <- NULL
      verbose_cat("  -> predicted values  :  the predict_function returns an error when executed (",color_codes$red_start,"WARNING",color_codes$red_end,") \n", verbose = verbose)
    } else {
      if ((is.factor(y_hat) | is.character(y_hat))) {
        verbose_cat("  -> predicted values  :  factor (",color_codes$red_start,"WARNING",color_codes$red_end,") with levels: ", paste(unique(y_hat), collapse = ", "), "\n", verbose = verbose)
      } else {
        verbose_cat("  -> predicted values  :  numerical, min = ", min(y_hat), ", mean = ", mean(y_hat), ", max = ", max(y_hat), " \n", verbose = verbose)
      }
    }
  }

  # REPORT: checks for residual_function
  if (is.null(residual_function)) {
    # residual_function not specified
    # try the default
    if (!is.null(predict_function)) {
      residual_function <- function(model, data, y) {
        y - predict_function(model, data)
      }
      verbose_cat("  -> residual function :  difference between y and yhat (",color_codes$yellow_start,"default",color_codes$yellow_end,")\n", verbose = verbose)
    }
  } else {
    verbose_cat("  -> residual function : ", deparse(substitute(residual_function)), "\n", verbose = verbose)
  }
  # if data is specified then we may test residual_function
  residuals <- NULL
  if (!is.null(data) & !is.null(residual_function) & !is.null(y) & (verbose | precalculate)) {
    residuals <- try(residual_function(model, data, y), silent = TRUE)
    if (class(residuals) == "try-error") {
      residuals <- NULL
      verbose_cat("  -> residuals         :  the residual_function returns an error when executed (",color_codes$red_start,"WARNING",color_codes$red_end,") \n", verbose = verbose)
    } else {
      if ((is.factor(residuals) | is.character(residuals))) {
        verbose_cat("  -> residuals         :  factor (",color_codes$red_start,"WARNING",color_codes$red_end,") with levels: ", paste(unique(residuals), collapse = ", "), "\n", verbose = verbose)
      } else {
        verbose_cat("  -> residuals         :  numerical, min = ", min(residuals), ", mean = ", mean(residuals), ", max = ", max(residuals), " \n", verbose = verbose)
      }
    }
  }
  if (is.null(model_info)) {
    # extract defaults
    model_info <- model_info(model)
    verbose_cat("  -> model_info        :  package", model_info$package[1], ", ver.", model_info$ver[1], ", task", model_info$type, "(", color_codes$yellow_start,"default",color_codes$yellow_end, ")", "\n", verbose = verbose)
  } else {
    verbose_cat("  -> model_info        :  package", model_info$package[1], ", ver.", model_info$ver[1], ", task", model_info$type, "\n", verbose = verbose)
  }

  # READY to create an explainer

  explainer <- list(model = model,
                    data = data,
                    y = y,
                    predict_function = predict_function,
                    y_hat = y_hat,
                    residuals = residuals,
                    class = class(model),
                    label = label,
<<<<<<< HEAD
                    model_info = model_info,
                    weights = weights)
=======
                    model_info = model_info)
>>>>>>> ec5991a7
  explainer <- c(explainer, list(...))
  class(explainer) <- "explainer"

  # everything went OK
  verbose_cat("",color_codes$green_start,"A new explainer has been created!",color_codes$green_end,"\n", verbose = verbose)
  explainer
}

verbose_cat <- function(..., verbose = TRUE) {
  if (verbose) {
    cat(...)
  }
}

# checks if the target variable is present in the data
is_y_in_data <- function(data, y) {
  any(apply(data, 2, function(x) {
    all(as.character(x) == as.character(y))
  }))
}

#' @rdname explain
#' @export
explain <- explain.default


#
# colors for WARNING, NOTE, DEFAULT
#
color_codes <- list(yellow_start = "\033[33m", yellow_end = "\033[39m",
                    red_start = "\033[31m", red_end = "\033[39m",
                    green_start = "\033[32m", green_end = "\033[39m")
<|MERGE_RESOLUTION|>--- conflicted
+++ resolved
@@ -28,10 +28,7 @@
 #' \item \code{model} the explained model.
 #' \item \code{data} the dataset used for training.
 #' \item \code{y} response for observations from \code{data}.
-<<<<<<< HEAD
 #' \item \code{weights} sample weights for \code{data}. \code{NULL} if weights are not specified.
-=======
->>>>>>> ec5991a7
 #' \item \code{y_hat} calculated predictions.
 #' \item \code{residuals} calculated residuals.
 #' \item \code{predict_function} function that may be used for model predictions, shall return a single numerical value for each observation.
@@ -92,15 +89,11 @@
 
 #' @export
 #' @rdname explain
-<<<<<<< HEAD
 explain.default <- function(model, data = NULL, y = NULL, predict_function = NULL,
                             residual_function = NULL, weights = NULL, ...,
                             label = NULL, verbose = TRUE, precalculate = TRUE,
                             colorize = TRUE, model_info = NULL) {
-=======
-explain.default <- function(model, data = NULL, y = NULL, predict_function = NULL, residual_function = NULL, ...,
-                            label = NULL, verbose = TRUE, precalculate = TRUE, colorize = TRUE, model_info = NULL) {
->>>>>>> ec5991a7
+
   verbose_cat("Preparation of a new explainer is initiated\n", verbose = verbose)
 
   # if requested, remove colors
@@ -259,12 +252,8 @@
                     residuals = residuals,
                     class = class(model),
                     label = label,
-<<<<<<< HEAD
                     model_info = model_info,
                     weights = weights)
-=======
-                    model_info = model_info)
->>>>>>> ec5991a7
   explainer <- c(explainer, list(...))
   class(explainer) <- "explainer"
 
