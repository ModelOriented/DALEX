--- conflicted
+++ resolved
@@ -67,19 +67,11 @@
                                                                                                     '']).all())
 
         self.assertTrue((self.exp.predict_parts(self.X.iloc[[0]].values, type='break_down',
-<<<<<<< HEAD
                                                 order=['gender', 'embarked', 'sibsp', 'fare', 'age', 'parch', 'class'
                                                        ]).result.variable_name.values == ['intercept', 'gender',
                                                                                           'embarked',
                                                                                           'sibsp', 'fare', 'age',
                                                                                           'parch', 'class', '']).all())
-=======
-                                                order=['gender', 'embarked', 'sibsp', 'fare', 'age', 'parch',
-                                                       'class']).result.variable_name.values == ['intercept', 'gender',
-                                                                                                 'embarked', 'sibsp',
-                                                                                                 'fare', 'age', 'parch',
-                                                                                                 'class', '']).all())
->>>>>>> 33dbdc7c
 
         self.assertTrue((self.exp.predict_parts(self.X.iloc[[0]].values, type='break_down',
                                                 order=[3, 2, 1, 0, 4, 5, 6]).result.variable_name.values == [
@@ -139,19 +131,11 @@
                                                                                                     '']).all())
 
         self.assertTrue((self.exp.predict_parts(self.X.iloc[[0]].values, type='break_down_interactions',
-<<<<<<< HEAD
                                                 order=['gender', 'embarked', 'sibsp', 'fare', 'age', 'parch', 'class'
                                                        ]).result.variable_name.values == ['intercept', 'gender',
                                                                                           'embarked',
                                                                                           'sibsp', 'fare', 'age',
                                                                                           'parch', 'class', '']).all())
-=======
-                                                order=['gender', 'embarked', 'sibsp', 'fare', 'age', 'parch',
-                                                       'class']).result.variable_name.values == ['intercept', 'gender',
-                                                                                                 'embarked', 'sibsp',
-                                                                                                 'fare', 'age', 'parch',
-                                                                                                 'class', '']).all())
->>>>>>> 33dbdc7c
 
         self.assertTrue((self.exp.predict_parts(self.X.iloc[[0]].values, type='break_down_interactions',
                                                 order=[3, 2, 1, 0, 4, 5, 6]).result.variable_name.values == [
@@ -176,15 +160,10 @@
             hasattr(self.exp.predict_parts(self.X.iloc[[0]], type='break_down_interactions', keep_distributions=True),
                     'yhats_distributions'))
 
-<<<<<<< HEAD
         self.assertIsInstance(
             self.exp.predict_parts(self.X.iloc[[0]], type='break_down_interactions',
                                    keep_distributions=True).yhats_distributions,
             pd.DataFrame)
-=======
-        self.assertIsInstance(self.exp.predict_parts(self.X.iloc[[0]], type='break_down_interactions',
-                                                     keep_distributions=True).yhats_distributions, pd.DataFrame)
->>>>>>> 33dbdc7c
 
         self.assertIsInstance(
             self.exp.predict_parts(self.X.iloc[[0]], type='break_down_interactions', interaction_preference=2),
@@ -219,16 +198,10 @@
             self.exp.predict_parts(self.X.iloc[[0]], type='shap',
                                    path=['gender', 'embarked', 'sibsp', 'fare', 'age', 'parch', 'class'])
 
-<<<<<<< HEAD
         tmp = self.exp.predict_parts(self.X.iloc[[0]].values, type='shap',
                                      path=[3, 0, 1, 2, 4, 5, 6]).result
         self.assertTrue((tmp.loc[tmp.B == 0, 'variable_name'].values == [
             'embarked', 'gender', 'age', 'class', 'fare', 'sibsp', 'parch']).all())
-=======
-        tmp = self.exp.predict_parts(self.X.iloc[[0]].values, type='shap', path=[3, 0, 1, 2, 4, 5, 6]).result
-        self.assertTrue((tmp.loc[tmp.B == 0, 'variable_name'].values == ['embarked', 'gender', 'age', 'class', 'fare',
-            'sibsp', 'parch']).all())
->>>>>>> 33dbdc7c
 
         self.assertIsInstance(self.exp.predict_parts(self.X.iloc[[0]], type='shap', B=1), dx.instance_level.Shap)
 
