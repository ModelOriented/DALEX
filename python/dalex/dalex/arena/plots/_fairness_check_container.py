--- conflicted
+++ resolved
@@ -26,6 +26,7 @@
         if not is_object_dtype(protected):
             self.set_message('Select categorical variable to check fairness')
             return
+
         if exp.model_type == 'classification':
             output_df = None
             for cutoff in self.arena.get_option(self.plot_type, 'cutoffs'):
@@ -36,29 +37,11 @@
                 df['cutoff'] = cutoff
                 output_df = df if output_df is None else output_df.append(df)
 
-<<<<<<< HEAD
             output = {}
             for (subgroup, x) in output_df.set_index('metric').groupby('subgroup'):
                 output[subgroup] = {}
                 for (cutoff, y) in x.groupby('cutoff'):
                     output[subgroup][cutoff] = rm_nan(y['score'].to_dict())
-=======
-        output_df = None
-        for cutoff in self.get_option('cutoffs'):
-            cutoff_dict = checks.check_cutoff(protected, cutoff, False)
-            sub_confusion_matrix = utils.SubgroupConfusionMatrix(exp.y, y_hat, protected, cutoff_dict)
-            sub_confusion_matrix_metrics = utils.SubgroupConfusionMatrixMetrics(sub_confusion_matrix)
-            df = sub_confusion_matrix_metrics.to_vertical_DataFrame()
-            df['cutoff'] = cutoff
-            output_df = df if output_df is None else output_df.append(df)
-
-        output = {}
-        for (subgroup, x) in output_df.set_index('metric').groupby('subgroup'):
-            output[subgroup] = {}
-            for (cutoff, y) in x.groupby('cutoff'):
-                output[subgroup][cutoff] = rm_nan(y['score'].to_dict())
->>>>>>> f6f26203
-
             self.data = { 'subgroups': output }
 
         #regression
