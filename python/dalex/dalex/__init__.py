--- conflicted
+++ resolved
@@ -8,13 +8,16 @@
 from .arena.object import Arena
 from .aspect import Aspect
 
-<<<<<<< HEAD
-__version__ = "1.3.0"
-=======
+
 __version__ = '1.3.0.9000'
->>>>>>> 7ff0b158
 
-__all__ = ["Arena", "Aspect", "datasets", "Explainer", "fairness"]
+__all__ = [
+  "Arena",
+  "Aspect",
+  "datasets",
+  "Explainer",
+  "fairness"
+]
 
 # specify autocompletion in IPython
 # see comment: https://github.com/ska-telescope/katpoint/commit/ed7e8b9e389ee035073c62c2394975fe71031f88
