--- conflicted
+++ resolved
@@ -5,45 +5,16 @@
 from plotly.subplots import make_subplots
 
 from . import utils
-<<<<<<< HEAD
-=======
 from . import checks
->>>>>>> 0399c561
 from .._basics import checks as basic_checks
 from .._basics.exceptions import ParameterCheckError
 from ..._explainer import helper
 from ... import _theme
 
 
-<<<<<<< HEAD
 def plot_fairness_check(data, n_models, epsilon, title):
 
     n = n_models
-=======
-def plot_fairness_check(fobject,
-                        title=None,
-                        other_objects=None,
-                        epsilon=None,
-                        verbose=True):
-    if epsilon is None:
-        epsilon = fobject.epsilon
-    else:
-        epsilon = checks.check_epsilon(epsilon)
-
-    data = utils._metric_ratios_2_df(fobject)
-    n = 1
-    if other_objects is not None:
-        basic_checks.check_other_fairness_objects(fobject, other_objects)
-        for other_obj in other_objects:
-            other_data = utils._metric_ratios_2_df(other_obj)
-            data = data.append(other_data)
-            n += 1
-
-    if any(data.score == 0):
-        nan_models = set(data.label[data.score == 0])
-        helper.verbose_cat(f'\nFound NaN\'s or 0\'s for models: {nan_models}\n'
-                           f'It is advisable to check \'metric_ratios\'', verbose=verbose)
->>>>>>> 0399c561
 
     upper_bound = max([max(data.score[np.invert(np.isnan(data.score.to_numpy()))]), 1 / epsilon - 1]) + 0.1
     lower_bound = min([min(data.score[np.invert(np.isnan(data.score.to_numpy()))]), epsilon - 1]) - 0.1
@@ -100,15 +71,12 @@
     fig.update_yaxes(tickvals=list(subgroup_tick_dict.values()),
                      ticktext=list(subgroup_tick_dict.keys()),
                      range=[0, 1])
-<<<<<<< HEAD
 
     # refs are dependent on fixed numbers of metrics
 
     n_metrics = len(np.unique(data.metric))
     refs = ['y'+str(i) for i in range(2, n_metrics+1)]
     refs.insert(0, 'y')
-=======
->>>>>>> 0399c561
 
     left_red = [{'type': "rect",
                  'x0': lower_bound,
@@ -182,7 +150,7 @@
 def plot_fairness_check_clf(fobject,
                         title=None,
                         other_objects=None,
-                        epsilon=0.8,
+                        epsilon = None,
                         verbose=True):
     data = utils._metric_ratios_2_df(fobject)
     n = 1
@@ -193,6 +161,12 @@
             data = data.append(other_data)
             n += 1
 
+    if epsilon is None:
+        epsilon = fobject.epsilon
+    else:
+        checks.check_epsilon(epsilon)
+
+
     if any(data.score == 0):
         nan_models = set(data.label[data.score == 0])
         helper.verbose_cat(f'\nFound NaN\'s or 0\'s for models: {nan_models}\n'
@@ -209,7 +183,7 @@
     # without privileged
     data = data.loc[data.subgroup != fobject.privileged]
 
-    fig = plot_fairness_check(data, n, epsilon, title)
+    fig = plot_fairness_check(data, n, fobject.epsilon, title)
 
     return fig
 
@@ -428,7 +402,6 @@
     return fig
 
 
-
 def plot_stacked(fobject,
                  title=None,
                  other_objects=None,
