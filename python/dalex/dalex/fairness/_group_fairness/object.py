import numpy as np

from . import checks, plot, utils
from .._basics import checks as basic_checks
from .._basics._base_objects import _FairnessObject
from .._basics.exceptions import ParameterCheckError
from ..._theme import get_default_config
from ..._explainer import helper


class GroupFairnessClassification(_FairnessObject):

    def __init__(self, y, y_hat, protected, privileged, label, verbose=False, cutoff=0.5, epsilon=0.8):

        super().__init__(y, y_hat, protected, privileged, verbose)
        checks.check_classification_parameters(y, y_hat, protected, privileged, verbose)
        cutoff = checks.check_cutoff(self.protected, cutoff, verbose)
        self.cutoff = cutoff
        epsilon = checks.check_epsilon(epsilon)
        self.epsilon = epsilon

        sub_confusion_matrix = utils.SubgroupConfusionMatrix(
            y_true=self.y,
            y_pred=self.y_hat,
            protected=self.protected,
            cutoff=self.cutoff
        )

        sub_confusion_matrix_metrics = utils.SubgroupConfusionMatrixMetrics(sub_confusion_matrix)
        df_ratios = utils.calculate_ratio(sub_confusion_matrix_metrics, self.privileged)
        parity_loss = utils.calculate_parity_loss(sub_confusion_matrix_metrics, self.privileged)

        self._subgroup_confusion_matrix = sub_confusion_matrix
        self._subgroup_confusion_matrix_metrics_object = sub_confusion_matrix_metrics
        self.metric_scores = sub_confusion_matrix_metrics.to_horizontal_DataFrame()
        self.parity_loss = parity_loss
        self.result = df_ratios
        self.label = label

    def fairness_check(self, epsilon=None, verbose=True):
        """Check if classifier passes various fairness metrics

        Fairness check is an easy way to check if the model is fair.
        For that, this method uses 5 popular metrics of group fairness.
        Model is considered to be fair if confusion matrix metrics are
        close to each other. This arbitrary decision is based on epsilon,
        which defaults to `0.8` (it matches the four-fifths 80% rule).

        Methods in use: Equal opportunity, Predictive parity, Predictive equality,
        Statistical parity and Accuracy equality.

        Parameters
        -----------
        epsilon : float, optional
            Parameter defines acceptable fairness scores. The closer to `1` the
            more strict the verdict is. If the ratio of certain unprivileged
            and privileged subgroup is within the `(epsilon, 1/epsilon)` range,
            then there is no discrimination in this metric and for this subgroups
            (default is `0.8`).
        verbose : bool
            Shows verbose text about potential problems 
            (e.g. `NaN` in model metrics that can cause misinterpretation).

        Returns
        -----------
        None (prints console output)

        """
        if epsilon is None:
            epsilon = self.epsilon
        else:
            epsilon = checks.check_epsilon(epsilon)

        metric_ratios = self.result

        subgroups = np.unique(self.protected)
        subgroups_without_privileged = subgroups[subgroups != self.privileged]
        metric_ratios = metric_ratios.loc[subgroups_without_privileged, utils.fairness_check_metrics()]

        metrics_exceeded = ((metric_ratios > 1 / epsilon) | (epsilon > metric_ratios)).apply(sum, 0)

        names_of_exceeded_metrics = list(metrics_exceeded.index[metrics_exceeded != 0])
        if len(names_of_exceeded_metrics) >= 2:
            print(f'Bias detected in {len(names_of_exceeded_metrics)} metrics: {", ".join(names_of_exceeded_metrics)}')
        elif len(names_of_exceeded_metrics) == 1:
            print(f'Bias detected in {len(names_of_exceeded_metrics)} metric: {names_of_exceeded_metrics[0]}')
        else:
            print("No bias was detected!")

        # arbitrary decision
        if len(names_of_exceeded_metrics) >= 2:
            conclusion = 'is not fair because 2 or more metric scores exceeded acceptable limits set by epsilon'
        elif len(names_of_exceeded_metrics) == 1:
            conclusion = 'cannot be called fair because 1 metric score exceeded acceptable limits set by epsilon.\n' \
                         'It does not mean that your model is unfair ' \
                         'but it cannot be automatically approved based on these metrics'
        else:
            conclusion = 'is fair in terms of checked fairness metrics'

        print(f'\nConclusion: your model {conclusion}.')

        print(
            f'\nRatios of metrics, based on \'{self.privileged}\'. Parameter \'epsilon\' was set to {epsilon}'
            f' and therefore metrics should be within ({epsilon}, {round(1 / epsilon, 3)})')
        print(metric_ratios.to_string())
        if np.isnan(metric_ratios).sum().sum() > 0:
            helper.verbose_cat(
                '\nWarning!\nTake into consideration that NaN\'s are present, consider checking \'metric_scores\' '
                'plot to see the difference', verbose=verbose)

    def plot(self,
             objects=None,
             type='fairness_check',
             title=None,
             show=True,
             **kwargs):
        """
        Parameters
        -----------
        objects : GroupFairnessClassification object
            Additional objects to plot (default is `None`).
        type : str, optional
            Type of the plot. Default is `'fairness_check'`.
            When the type of plot is specified, user may provide additional
            keyword arguments (`**kwargs`) which will be used in creating
            plot of certain type. Below there is list of types:

            - fairness_check:
                fairness_check plot visualizes the fairness_check method
                for one or more GroupFairnessClassification objects.
                It accepts following keyword arguments:
                 'epsilon' - which denotes the decision
                             boundary (like in `fairness_check` method)
            - metric_scores:
                metric_scores plot shows real values of metrics.
                Each model displays values in each metric and each subgroup.
                Vertical lines show metric score for privileged
                subgroup and points connected with the lines
                show scores for unprivileged subgroups.
                This plot is simple and it does
                not have additional keyword arguments.
            - stacked:
                stacked plot shows cumulated parity loss from chosen
                metrics. It stacks metrics on top of each other.
                It accepts following keyword arguments:
                'metrics' - list of metrics to be plotted. The metrics are taken
                            from parity_loss attribute of the object.
                            Default is `["TPR", "ACC", "PPV", "FPR", "STP"]`.
            - radar:
                radar plot shows parity loss of provided metrics. It does it
                in form of radar (spider) chart. The smaller the field of
                figure the better.
                It accepts following keyword arguments:
                'metrics' - list of metrics to be plotted. The metrics are taken
                            from parity_loss attribute of the object.
                            Default is `["TPR", "ACC", "PPV", "FPR", "STP"]`.
            - performance_and_fairness:
                performance_and_fairness plot shows relation between chosen
                performance and fairness metrics. The fairness metric axis is
                reversed, because the higher the model the less bias it has.
                Thanks to that it is more intuitive to look at because
                the best models are in top right corner.
                It accepts following keyword arguments:
                'fairness_metric' - single fairness metric to be plotted on Y axis.
                                   The metric is taken from parity_loss attribute\
                                   of the object. The default is "TPR"
                'performance_metric' - single performance metric. One of `{'recall',
                                       'precision','accuracy','auc','f1'}`.
                                       Metrics apart from 'auc' are
                                       cutoff-sensitive. Default is "accuracy"
            - heatmap:
                heatmap shows parity loss of metrics in form of heatmap. The less
                parity loss model has, the more fair it is.
                It accepts following keyword arguments:
                'metrics' - list of metrics to be plotted. The metrics are taken
                            from parity_loss attribute of the object.
                            Default is 'all' which stands for all available metrics.
            - ceteris_paribus_cutoff:
                ceteris_paribus_cutoff plot shows what would happen if cutoff
                for only one subgroup would change with others cutoffs constant.
                The plot shows also a minimum, where sum of parity loss of metrics
                is the lowest. Minimum only works if at some interval all metrics
                have non-nan scores.
                It accepts following keyword arguments:
                'subgroup' - necessary argument. It is name of subgroup from
                             protected attribute. Cutoff for this subgroup will
                             be changed.

                'metrics' - list of metrics to be plotted. The metrics are taken
                            from parity_loss attribute of the object.
                            Default is `["TPR", "ACC", "PPV", "FPR", "STP"]`.

                'grid_points' - number of grid points (cutoff values) to calculate
                                metrics for. The points are distributed evenly.
                                Default is `101`.

        title : str, optional
            Title of the plot (default depends on the `type` attribute).
        show : bool, optional
            `True` shows the plot; `False` returns the plotly Figure object that can
            be edited or saved using the `write_image()` method (default is `True`).

        Returns
        -----------
        None or plotly.graph_objects.Figure
            Return figure that can be edited or saved. See `show` parameter.
        """
        other_objects = None
        if objects is not None:
            other_objects = []
            for obj in objects:
                if isinstance(obj, self.__class__):
                    other_objects.append(obj)
            basic_checks.check_other_fairness_objects(self, other_objects)

        if type == 'fairness_check':
<<<<<<< HEAD
            fig = plot.plot_fairness_check_clf(self,
                                               other_objects=other_objects,
                                               title=title, **kwargs)
=======
            fig = plot.plot_fairness_check(self,
                                           other_objects=other_objects,
                                           title=title,
                                           **kwargs)
>>>>>>> 0399c561

        elif type == "metric_scores":
            fig = plot.plot_metric_scores(self,
                                          other_objects=other_objects,
                                          title=title,
                                          **kwargs)

        # names of plots may be changed
        elif type == 'stacked':
            fig = plot.plot_stacked(self,
                                    other_objects=other_objects,
                                    title=title,
                                    **kwargs)

        elif type == 'radar':
            fig = plot.plot_radar(self,
                                  other_objects=other_objects,
                                  title=title,
                                  **kwargs)

        elif type == 'performance_and_fairness':
            fig = plot.plot_performance_and_fairness(self,
                                                     other_objects=other_objects,
                                                     title=title,
                                                     **kwargs)

        elif type == 'heatmap':
            fig = plot.plot_heatmap(self,
                                    other_objects=other_objects,
                                    title=title,
                                    **kwargs)
<<<<<<< HEAD
        elif type == 'density':
            fig = plot.plot_density(self,
                                    other_objects=other_objects,
                                    title=title,
                                    **kwargs)
=======
>>>>>>> 0399c561

        elif type == 'ceteris_paribus_cutoff':
            fig = plot.plot_ceteris_paribus_cutoff(self,
                                                   other_objects=other_objects,
                                                   title=title,
                                                   **kwargs)
<<<<<<< HEAD

        else:
            raise ParameterCheckError(f"plot type {type} not supported, try other types.")

        if show:
            fig.show(config=get_default_config())
        else:
            return fig


class GroupFairnessRegression(_FairnessObject):

    def __init__(self, y, y_hat, protected, privileged, label, verbose=False):

        super().__init__(y, y_hat, protected, privileged, verbose)

        rd = utils.RegressionDict(y, y_hat, protected, privileged)

        self.metric_ratios = utils.calculate_regression_measures(y, y_hat, protected, privileged)
        self.regression_dict = rd
        self.label = label

    def fairness_check(self):
        pass

    def plot(self, objects=None, type='density', show=True, **kwargs):

        other_objects = []
        if objects is not None:
            for obj in objects:
                if isinstance(obj, self.__class__):
                    other_objects.append(obj)
            basic_checks.check_other_fairness_objects(self, other_objects)

        if type == 'density':
            fig = plot.plot_density(self,
                                    other_objects,
                                    title=None,
                                    **kwargs)

        elif type == 'fairness_check':
            fig = plot.plot_fairness_check_reg(self,
                                               other_objects=other_objects,
                                               title=None,
                                               **kwargs)
=======
>>>>>>> 0399c561

        else:
            raise ParameterCheckError(f"plot type {type} not supported, try other types.")

        if show:
            fig.show(config=get_default_config())
        else:
            return fig<|MERGE_RESOLUTION|>--- conflicted
+++ resolved
@@ -56,7 +56,7 @@
             more strict the verdict is. If the ratio of certain unprivileged
             and privileged subgroup is within the `(epsilon, 1/epsilon)` range,
             then there is no discrimination in this metric and for this subgroups
-            (default is `0.8`).
+            (default is `0.8` which is set during object initialization).
         verbose : bool
             Shows verbose text about potential problems 
             (e.g. `NaN` in model metrics that can cause misinterpretation).
@@ -214,16 +214,9 @@
             basic_checks.check_other_fairness_objects(self, other_objects)
 
         if type == 'fairness_check':
-<<<<<<< HEAD
             fig = plot.plot_fairness_check_clf(self,
                                                other_objects=other_objects,
                                                title=title, **kwargs)
-=======
-            fig = plot.plot_fairness_check(self,
-                                           other_objects=other_objects,
-                                           title=title,
-                                           **kwargs)
->>>>>>> 0399c561
 
         elif type == "metric_scores":
             fig = plot.plot_metric_scores(self,
@@ -255,21 +248,17 @@
                                     other_objects=other_objects,
                                     title=title,
                                     **kwargs)
-<<<<<<< HEAD
         elif type == 'density':
             fig = plot.plot_density(self,
                                     other_objects=other_objects,
                                     title=title,
                                     **kwargs)
-=======
->>>>>>> 0399c561
 
         elif type == 'ceteris_paribus_cutoff':
             fig = plot.plot_ceteris_paribus_cutoff(self,
                                                    other_objects=other_objects,
                                                    title=title,
                                                    **kwargs)
-<<<<<<< HEAD
 
         else:
             raise ParameterCheckError(f"plot type {type} not supported, try other types.")
@@ -315,8 +304,6 @@
                                                other_objects=other_objects,
                                                title=None,
                                                **kwargs)
-=======
->>>>>>> 0399c561
 
         else:
             raise ParameterCheckError(f"plot type {type} not supported, try other types.")
