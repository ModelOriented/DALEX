dalex 0.3.0
----------------------------------------------------------------

<<<<<<< HEAD
* added new `fairmodels` module, which will focus on bias detection, visualization and mitigation
=======
* added new `fairness` module, which will focus on bias detection, visualization and mitigation [@jakwisn](https://github.com/jakwisn)
>>>>>>> 36e1e683

### bug fixes

* removed unnecessary warning when `precalculate=False and verbose=False` ([#340](https://github.com/ModelOriented/DALEX/issues/340))

### features

* added `model_fairness` method to the `Explainer`, which performs fairness explanation
<<<<<<< HEAD
=======
* added `GroupFairnessClassification` object, with the `plot` method having two types `fairness_check` and `metric_scores`
>>>>>>> 36e1e683

### defaults

* added the `N=50000` argument to `ResidualDiagnostics.plot`, which samples observations from 
 the `result` parameter to omit performance issues when `smooth=True` ([#341](https://github.com/ModelOriented/DALEX/issues/341))

dalex 0.2.2
----------------------------------------------------------------

* added support for `tensorflow.python.keras.engine.sequential.Sequential` and `tensorflow.python.keras.engine.training.Model` ([#326](https://github.com/ModelOriented/DALEX/issues/326))
* updated the `tqdm` dependency to `>=4.48.2`, `pandas` dependency to `>=1.1.2` and `numpy` dependency to `>=1.18.4`

### bug fixes

* fixed the wrong order of `Explainer` verbose messages
* fixed a bug that caused `model_info` parameter to be overwritten by the default values
* fixed a bug occurring when the variable from `groups` was not of `str` type ([#327](https://github.com/ModelOriented/DALEX/issues/327))
* fixed `model_profile`: `variable_type='categorical'` not working when user passed `variables` parameter ([#329](https://github.com/ModelOriented/DALEX/issues/329)) +
 the reverse order of bars in `'categorical'` plots + (again) added `variable_splits_type` parameter to `model_profile` to specify how grid points
 shall be calculated ([#266](https://github.com/ModelOriented/DALEX/issues/266)) + allow for both `'quantile'` and `'quantiles'` types (alias)
 
### features

* added informative error messages when importing optional dependencies ([#316](https://github.com/ModelOriented/DALEX/issues/316))
* allow for `data` and `y` to be `None` - added checks in `Explainer` methods
 
### defaults

* wrong parameter name `title_x` changed to `y_title` in `CeterisParibus.plot` and `AggregatedProfiles.plot` ([#317](https://github.com/ModelOriented/DALEX/issues/317))
* now warning the user in `Explainer` when `predict_function` returns an error or doesn't return `numpy.ndarray (1d)` ([#325](https://github.com/ModelOriented/DALEX/issues/325))

dalex 0.2.1
----------------------------------------------------------------

* updated the `pandas` dependency to `>=1.1.0`

### bug fixes

* `ModelPerformance.plot` now uses a drwhy color palette
* use `unique` method instead of `np.unique` in `variable_splits` ([#293](https://github.com/ModelOriented/DALEX/issues/293))
* `v0.2.0` didn't export new datasets
* fixed a bug where `predict_parts(type='shap')` calculated wrong `contributions` 
 ([#300](https://github.com/ModelOriented/DALEX/issues/300))
* `model_profile` uses observation mean instead of profile mean in `_yhat_` centering
* fixed barplot baseline in categorical `model_profile` and `predict_profile` plots
 ([#297](https://github.com/ModelOriented/DALEX/issues/297))
* fixed `model_profile(type='accumulated')` giving wrong results
 (#[302](https://github.com/ModelOriented/DALEX/issues/302))
* vertical/horizontal lines in plots now end on the plot edges

### features

* added new `type='shap_wrapper'` to `predict_parts` and `model_parts` methods, which returns a new
 `ShapWrapper` object. It contains the main result attribute (`shapley_values`) and the plot method 
 (`force_plot` and `summary_plot` respectively). These come from the [shap](https://github.com/slundberg/shap) package
* `Explainer.predict` method now accepts `numpy.ndarray`
* added the `ResidualDiagnostics` object with a `plot` method
* added `model_diagnostics` method to the `Explainer`, which performs residual diagnostics
* added `predict_surrogate` method to the `Explainer`, which is a wrapper for the `lime`
 tabular explanation from the [lime](https://github.com/marcotcr/lime) package
 * added `model_surrogate` method to the `Explainer`, which creates a basic surrogate decision tree
 or linear model from the black-box model using the [scikit-learn](https://github.com/scikit-learn/scikit-learn) package
* added a `_repr_html_` method to all of the explanation objects (it prints the `result` attribute)
* added `dalex.__version__`
* added informative error messages in `Explainer` methods when `y` is of wrong type
 ([#294](https://github.com/ModelOriented/DALEX/issues/294))
* `CeterisParibus.plot(variable_type='categorical')` now allows for multiple observations
* new verbose checks for `model_type`
* add `type` to `model_info` in `dump` and `dumps` for R compatibility
 ([#303](https://github.com/ModelOriented/DALEX/issues/303))
* `ModelPerformance.result` now has `label` as index

### defaults

* removed `_grid_` column in `AggregatedProfiles.result` and `center` only works with `type=accumulated`
* use `Pipeline._final_estimator` to extract `model_class` of the actual model
* use `model._estimator_type` to extract `model_type` if possible 

dalex 0.2.0
----------------------------------------------------------------
* major documentation update ([#270](https://github.com/ModelOriented/DALEX/issues/270))
* unified the order of function parameters

### bug fixes

* `v0.1.9` had wrong `_original_` column in `predict_profile`
* `vertical_spacing` acts as intended in `VariableImportance.plot` when `split='variable'`
* `loss_function='auc'` now uses `loss_one_minus_auc` as this should be a descending measure
* plots are now saved with the original height and width
* `model_profile` now properly passes the `variables` parameter to `CeterisParibus`
* `variables` parameter in `predict_profile` now can also be a string

### features

* use `px.express` instead of core `plotly` to make `model_profile` and `predict_profile` plots;
 thus, enhance performance and scalability
* added `verbose` parameter where `tqdm` is used to verbose progress bar
* added `loss_one_minus_auc` function that can be used with `loss_function='1-auc'` in `model_parts`
* added new example data sets: `apartments`, `dragons` and `hr`
* added `color`, `opacity`, `title_x` parameters to `model_profile` and `predict_profile` plots ([#236](https://github.com/ModelOriented/DALEX/issues/236)),
 changed tooltips and legends ([#262](https://github.com/ModelOriented/DALEX/issues/262))
* added `geom='profiles'` parameter to `model_profile` plot and `raw_profiles` attribute to `AggregatedProfiles`
* added `variable_splits_type` parameter to `predict_profile` to specify how grid points
 shall be calculated ([#266](https://github.com/ModelOriented/DALEX/issues/266))
* added `variable_splits_with_obs` parameter to `predict_profile` function to extend split points with observation
 variable values ([#269](https://github.com/ModelOriented/DALEX/issues/269))
* added `variable_splits` parameter to `model_profile`

### defaults

* use different `loss_function` for classification and regression ([#248](https://github.com/ModelOriented/DALEX/issues/248))
* models that use `proba` yhats now get `model_type='classification'` if it's not specified
* use uniform way of grid points calculation in `predict_profile` and `model_profile` (see `variable_splits_type` parameter)
* add the variable values of `new_observation` to `variable_splits` in `predict_profile` (see `variable_splits_with_obs` parameter)
* use `N=1000` in `model_parts` and `N=300` in `model_profile` to comply with the R version
* `keep_raw_permutation` is now set to `False` instead of `None` in `model_parts`
* `intercept` parameter in `model_profile` is now named `center`

dalex 0.1.9
----------------------------------------------------------------
* *feature:* added `random_state` parameter for `predict_parts(type='shap')` and `model_profile` for reproducible calculations
* *fix:* fixed `random_state` parameter in `model_parts`
* *feature:* multiprocessing added for: `model_profile`, `model_parts`, `predict_profile` and `predict_parts(type='shap')`, through the `processes` parameter
* *fix:* significantly improved the speed of `accumulated` and `conditional` types in `model_profile`
* *bugfix:* use [pd.api.types.is_numeric_dtype()](https://pandas.pydata.org/pandas-docs/stable/reference/api/pandas.api.types.is_numeric_dtype.html)
  instead of `np.issubdtype()` to cover more types; e.g. it caused errors with `string` type
* *defaults:* use [pd.convert_dtypes()](https://pandas.pydata.org/pandas-docs/stable/reference/api/pandas.Series.convert_dtypes.html)
 on the result of `CeterisParibus` to fix variable dtypes and
 later allow for a concatenation without the dtype conversion
* *fix:* `variables` parameter now can be a single `str` value
* *fix:* number rounding in `predict_parts`, `model_parts` ([#245](https://github.com/ModelOriented/DALEX/issues/245))
* *fix:* CP calculations for models that take only variables as an input

dalex 0.1.8
----------------------------------------------------------------
* *bugfix:* `variable_splits` parameter now works correctly in `predict_profile`
* *bugfix:* fix baseline for 3+ models in `AggregatedProfiles.plot` ([#234](https://github.com/ModelOriented/DALEX/issues/234))
* *printing:* now rounding numbers in `Explainer` messages
* *fix:* minor checks fixes in `instance_level`
* *bugfix:* `AggregatedProfiles.plot` now works with `groups`

dalex 0.1.7
----------------------------------------------------------------
* *feature:* parameter `N` in `model_profile` can be set to `None`, to select all observations
* *input:* `groups` and `variable` parameters in `model_profile` can be: `str`, `list`, `numpy.ndarray`, `pandas.Series`
* *fix:* `check_label` returned only a first letter
* *bugfix:* removed the conversion of `all_variables` to `str` in
`prepare_all_variables`, which caused an error in `model_profile` ([#214](https://github.com/ModelOriented/DALEX/issues/214))
* *defaults:* change numpy data variable names from numbers to strings

dalex 0.1.6
----------------------------------------------------------------
* *fix:* change `short_name` encoding in `fifa` dataset (utf8->ascii)
* *fix:* remove `scipy` dependency
* *defaults:* default `loss_root_mean_square` in model parts changed to `rmse`
* *bugfix:* checks related to `new_observation` in `BreakDown, Shap,
CeterisParibus` now work for multiple inputs
([#207](https://github.com/ModelOriented/DALEX/issues/207))
* *bugfix:* `CeterisParibus.fit` and `CeterisParibus.plot` now work for
more types of `new_observation.index`, but won't work for a `bolean` type
([#211](https://github.com/ModelOriented/DALEX/issues/211))

dalex 0.1.5
----------------------------------------------------------------
* *feature:* add `xgboost` package compatibility ([#188](https://github.com/ModelOriented/DALEX/issues/188))
* *feature:* added `model_class` parameter to `Explainer` to handle wrapped
models
* *feature:* `Exaplainer` attribute `model_info` remembers if parameters are default
* *bugfix:* `variable_groups` parameter now works correctly in `model_parts`
* *fix:* changed parameter order in `Explainer`: `model_type`, `model_info`,
`colorize`
* *documentation:* `model_parts` documentation is updated
* *feature:* new `show` parameter in `plot` methods that (`if False`) returns
`plotly Figure` ([#190](https://github.com/ModelOriented/DALEX/issues/190))
* *feature:* `load_fifa()` function which loads the preprocessed [players_20
dataset](https://www.kaggle.com/stefanoleone992/fifa-20-complete-player-dataset)
* *fix:* `CeterisParibus.plot` tooltip

dalex 0.1.4
----------------------------------------------------------------
* *feature:* new `Explainer.residual` method which uses
`residual_function` to calculate `residuals`
* *feature:* new `dump` and `dumps` methods for saving `Explainer` in a binary form;
`load` and `loads` methods for loading `Explainer` from binary form
* *fix:* `Explainer` constructor verbose text
* *bugfix:* `B:=B+1` - `Shap` now stores average results as `B=0` and path results as `B=1,2,...`
* *bugfix:* `Explainer.model_performance` method uses `self.model_type` when
 `model_type` is `None`
* *bugfix:* values in `BreakDown` and `Shap` are now rounded to 4 significant
 places ([#180](https://github.com/ModelOriented/DALEX/issues/180))
* *bugfix:* `Shap` by default uses `path='average'`, `sign` column is
properly updated and bars in `plot` are sorted by `abs(contribution)`

dalex 0.1.3
----------------------------------------------------------------
* [release](https://medium.com/@ModelOriented/xai-in-python-with-dalex-4b173486aa92) of the `dalex` package
* `Explainer` object with `predict`, `predict_parts`, `predict_profile`,
`model_performance`, `model_parts` and `model_profile` methods
* `BreakDown`, `Shap`, `CeterisParibus`, `ModelPerformance`,
`VariableImportance` and `AggregatedProfiles` objects with a `plot` method
* `load_titanic()` function which loads the `titanic_imputed` dataset<|MERGE_RESOLUTION|>--- conflicted
+++ resolved
@@ -1,11 +1,7 @@
 dalex 0.3.0
 ----------------------------------------------------------------
 
-<<<<<<< HEAD
-* added new `fairmodels` module, which will focus on bias detection, visualization and mitigation
-=======
 * added new `fairness` module, which will focus on bias detection, visualization and mitigation [@jakwisn](https://github.com/jakwisn)
->>>>>>> 36e1e683
 
 ### bug fixes
 
@@ -14,10 +10,7 @@
 ### features
 
 * added `model_fairness` method to the `Explainer`, which performs fairness explanation
-<<<<<<< HEAD
-=======
 * added `GroupFairnessClassification` object, with the `plot` method having two types `fairness_check` and `metric_scores`
->>>>>>> 36e1e683
 
 ### defaults
 
